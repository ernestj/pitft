--- conflicted
+++ resolved
@@ -83,11 +83,7 @@
 			      "i" (ASI_M_CTL));
 }
 
-<<<<<<< HEAD
-void __init smp4d_callin(void)
-=======
 void __cpuinit smp4d_callin(void)
->>>>>>> c07f62e5
 {
 	int cpuid = hard_smp4d_processor_id();
 	extern spinlock_t sun4d_imsk_lock;
