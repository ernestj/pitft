/*
 * Platform data for Arizona devices
 *
 * Copyright 2012 Wolfson Microelectronics. PLC.
 *
 * This program is free software; you can redistribute it and/or modify
 * it under the terms of the GNU General Public License version 2 as
 * published by the Free Software Foundation.
 */

#ifndef _ARIZONA_PDATA_H
#define _ARIZONA_PDATA_H

#define ARIZONA_GPN_DIR                          0x8000  /* GPN_DIR */
#define ARIZONA_GPN_DIR_MASK                     0x8000  /* GPN_DIR */
#define ARIZONA_GPN_DIR_SHIFT                        15  /* GPN_DIR */
#define ARIZONA_GPN_DIR_WIDTH                         1  /* GPN_DIR */
#define ARIZONA_GPN_PU                           0x4000  /* GPN_PU */
#define ARIZONA_GPN_PU_MASK                      0x4000  /* GPN_PU */
#define ARIZONA_GPN_PU_SHIFT                         14  /* GPN_PU */
#define ARIZONA_GPN_PU_WIDTH                          1  /* GPN_PU */
#define ARIZONA_GPN_PD                           0x2000  /* GPN_PD */
#define ARIZONA_GPN_PD_MASK                      0x2000  /* GPN_PD */
#define ARIZONA_GPN_PD_SHIFT                         13  /* GPN_PD */
#define ARIZONA_GPN_PD_WIDTH                          1  /* GPN_PD */
#define ARIZONA_GPN_LVL                          0x0800  /* GPN_LVL */
#define ARIZONA_GPN_LVL_MASK                     0x0800  /* GPN_LVL */
#define ARIZONA_GPN_LVL_SHIFT                        11  /* GPN_LVL */
#define ARIZONA_GPN_LVL_WIDTH                         1  /* GPN_LVL */
#define ARIZONA_GPN_POL                          0x0400  /* GPN_POL */
#define ARIZONA_GPN_POL_MASK                     0x0400  /* GPN_POL */
#define ARIZONA_GPN_POL_SHIFT                        10  /* GPN_POL */
#define ARIZONA_GPN_POL_WIDTH                         1  /* GPN_POL */
#define ARIZONA_GPN_OP_CFG                       0x0200  /* GPN_OP_CFG */
#define ARIZONA_GPN_OP_CFG_MASK                  0x0200  /* GPN_OP_CFG */
#define ARIZONA_GPN_OP_CFG_SHIFT                      9  /* GPN_OP_CFG */
#define ARIZONA_GPN_OP_CFG_WIDTH                      1  /* GPN_OP_CFG */
#define ARIZONA_GPN_DB                           0x0100  /* GPN_DB */
#define ARIZONA_GPN_DB_MASK                      0x0100  /* GPN_DB */
#define ARIZONA_GPN_DB_SHIFT                          8  /* GPN_DB */
#define ARIZONA_GPN_DB_WIDTH                          1  /* GPN_DB */
#define ARIZONA_GPN_FN_MASK                      0x007F  /* GPN_FN - [6:0] */
#define ARIZONA_GPN_FN_SHIFT                          0  /* GPN_FN - [6:0] */
#define ARIZONA_GPN_FN_WIDTH                          7  /* GPN_FN - [6:0] */

#define ARIZONA_MAX_GPIO 5

#define ARIZONA_32KZ_MCLK1 1
#define ARIZONA_32KZ_MCLK2 2
#define ARIZONA_32KZ_NONE  3

#define ARIZONA_MAX_INPUT 4

#define ARIZONA_DMIC_MICVDD   0
#define ARIZONA_DMIC_MICBIAS1 1
#define ARIZONA_DMIC_MICBIAS2 2
#define ARIZONA_DMIC_MICBIAS3 3

#define ARIZONA_INMODE_DIFF 0
#define ARIZONA_INMODE_SE   1
#define ARIZONA_INMODE_DMIC 2

#define ARIZONA_MAX_OUTPUT 6

#define ARIZONA_MAX_AIF 3

#define ARIZONA_HAP_ACT_ERM 0
#define ARIZONA_HAP_ACT_LRA 2

#define ARIZONA_MAX_PDM_SPK 2

struct regulator_init_data;

struct arizona_micd_config {
	unsigned int src;
	unsigned int bias;
	bool gpio;
};

struct arizona_pdata {
	int reset;      /** GPIO controlling /RESET, if any */
	int ldoena;     /** GPIO controlling LODENA, if any */

	/** Regulator configuration for MICVDD */
	struct regulator_init_data *micvdd;

	/** Regulator configuration for LDO1 */
	struct regulator_init_data *ldo1;

	/** If a direct 32kHz clock is provided on an MCLK specify it here */
	int clk32k_src;

	bool irq_active_high; /** IRQ polarity */

	/* Base GPIO */
	int gpio_base;

	/** Pin state for GPIO pins */
	int gpio_defaults[ARIZONA_MAX_GPIO];

<<<<<<< HEAD
	/**
	 * Maximum number of channels clocks will be generated for,
	 * useful for systems where and I2S bus with multiple data
	 * lines is mastered.
	 */
	int max_channels_clocked[ARIZONA_MAX_AIF];
=======
	/** GPIO5 is used for jack detection */
	bool jd_gpio5;

	/** Use the headphone detect circuit to identify the accessory */
	bool hpdet_acc_id;

	/** GPIO used for mic isolation with HPDET */
	int hpdet_id_gpio;
>>>>>>> 29e5507a

	/** GPIO for mic detection polarity */
	int micd_pol_gpio;

	/** Mic detect ramp rate */
	int micd_bias_start_time;

	/** Mic detect sample rate */
	int micd_rate;

	/** Mic detect debounce level */
	int micd_dbtime;

	/** Force MICBIAS on for mic detect */
	bool micd_force_micbias;

	/** Headset polarity configurations */
	struct arizona_micd_config *micd_configs;
	int num_micd_configs;

	/** Reference voltage for DMIC inputs */
	int dmic_ref[ARIZONA_MAX_INPUT];

	/** Mode of input structures */
	int inmode[ARIZONA_MAX_INPUT];

	/** Mode for outputs */
	bool out_mono[ARIZONA_MAX_OUTPUT];

	/** PDM speaker mute setting */
	unsigned int spk_mute[ARIZONA_MAX_PDM_SPK];

	/** PDM speaker format */
	unsigned int spk_fmt[ARIZONA_MAX_PDM_SPK];

	/** Haptic actuator type */
	unsigned int hap_act;
};

#endif<|MERGE_RESOLUTION|>--- conflicted
+++ resolved
@@ -98,14 +98,13 @@
 	/** Pin state for GPIO pins */
 	int gpio_defaults[ARIZONA_MAX_GPIO];
 
-<<<<<<< HEAD
 	/**
 	 * Maximum number of channels clocks will be generated for,
 	 * useful for systems where and I2S bus with multiple data
 	 * lines is mastered.
 	 */
 	int max_channels_clocked[ARIZONA_MAX_AIF];
-=======
+
 	/** GPIO5 is used for jack detection */
 	bool jd_gpio5;
 
@@ -114,7 +113,6 @@
 
 	/** GPIO used for mic isolation with HPDET */
 	int hpdet_id_gpio;
->>>>>>> 29e5507a
 
 	/** GPIO for mic detection polarity */
 	int micd_pol_gpio;
