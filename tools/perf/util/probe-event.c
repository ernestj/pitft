/*
 * probe-event.c : perf-probe definition to probe_events format converter
 *
 * Written by Masami Hiramatsu <mhiramat@redhat.com>
 *
 * This program is free software; you can redistribute it and/or modify
 * it under the terms of the GNU General Public License as published by
 * the Free Software Foundation; either version 2 of the License, or
 * (at your option) any later version.
 *
 * This program is distributed in the hope that it will be useful,
 * but WITHOUT ANY WARRANTY; without even the implied warranty of
 * MERCHANTABILITY or FITNESS FOR A PARTICULAR PURPOSE.  See the
 * GNU General Public License for more details.
 *
 * You should have received a copy of the GNU General Public License
 * along with this program; if not, write to the Free Software
 * Foundation, Inc., 59 Temple Place - Suite 330, Boston, MA 02111-1307, USA.
 *
 */

#define _GNU_SOURCE
#include <sys/utsname.h>
#include <sys/types.h>
#include <sys/stat.h>
#include <fcntl.h>
#include <errno.h>
#include <stdio.h>
#include <unistd.h>
#include <stdlib.h>
#include <string.h>
#include <stdarg.h>
#include <limits.h>

#undef _GNU_SOURCE
#include "util.h"
#include "event.h"
#include "string.h"
#include "strlist.h"
#include "debug.h"
#include "cache.h"
#include "color.h"
#include "symbol.h"
#include "thread.h"
#include "debugfs.h"
#include "trace-event.h"	/* For __unused */
#include "probe-event.h"
#include "probe-finder.h"

#define MAX_CMDLEN 256
#define MAX_PROBE_ARGS 128
#define PERFPROBE_GROUP "probe"

bool probe_event_dry_run;	/* Dry run flag */

#define semantic_error(msg ...) pr_err("Semantic error :" msg)

/* If there is no space to write, returns -E2BIG. */
static int e_snprintf(char *str, size_t size, const char *format, ...)
	__attribute__((format(printf, 3, 4)));

static int e_snprintf(char *str, size_t size, const char *format, ...)
{
	int ret;
	va_list ap;
	va_start(ap, format);
	ret = vsnprintf(str, size, format, ap);
	va_end(ap);
	if (ret >= (int)size)
		ret = -E2BIG;
	return ret;
}

static char *synthesize_perf_probe_point(struct perf_probe_point *pp);
static struct machine machine;

/* Initialize symbol maps and path of vmlinux */
static int init_vmlinux(void)
{
	struct dso *kernel;
	int ret;

	symbol_conf.sort_by_name = true;
	if (symbol_conf.vmlinux_name == NULL)
		symbol_conf.try_vmlinux_path = true;
	else
		pr_debug("Use vmlinux: %s\n", symbol_conf.vmlinux_name);
	ret = symbol__init();
	if (ret < 0) {
		pr_debug("Failed to init symbol map.\n");
		goto out;
	}

	ret = machine__init(&machine, "/", 0);
	if (ret < 0)
		goto out;

	kernel = dso__new_kernel(symbol_conf.vmlinux_name);
	if (kernel == NULL)
		die("Failed to create kernel dso.");

	ret = __machine__create_kernel_maps(&machine, kernel);
	if (ret < 0)
		pr_debug("Failed to create kernel maps.\n");

out:
	if (ret < 0)
		pr_warning("Failed to init vmlinux path.\n");
	return ret;
}

#ifdef DWARF_SUPPORT
static int open_vmlinux(void)
{
	if (map__load(machine.vmlinux_maps[MAP__FUNCTION], NULL) < 0) {
		pr_debug("Failed to load kernel map.\n");
		return -EINVAL;
	}
	pr_debug("Try to open %s\n", machine.vmlinux_maps[MAP__FUNCTION]->dso->long_name);
	return open(machine.vmlinux_maps[MAP__FUNCTION]->dso->long_name, O_RDONLY);
}

/*
 * Convert trace point to probe point with debuginfo
 * Currently only handles kprobes.
 */
static int kprobe_convert_to_perf_probe(struct probe_trace_point *tp,
				       struct perf_probe_point *pp)
{
	struct symbol *sym;
	int fd, ret = -ENOENT;

	sym = map__find_symbol_by_name(machine.vmlinux_maps[MAP__FUNCTION],
				       tp->symbol, NULL);
	if (sym) {
		fd = open_vmlinux();
		if (fd >= 0) {
			ret = find_perf_probe_point(fd,
						 sym->start + tp->offset, pp);
			close(fd);
		}
	}
	if (ret <= 0) {
		pr_debug("Failed to find corresponding probes from "
			 "debuginfo. Use kprobe event information.\n");
		pp->function = strdup(tp->symbol);
		if (pp->function == NULL)
			return -ENOMEM;
		pp->offset = tp->offset;
	}
	pp->retprobe = tp->retprobe;

	return 0;
}

/* Try to find perf_probe_event with debuginfo */
static int try_to_find_probe_trace_events(struct perf_probe_event *pev,
					   struct probe_trace_event **tevs,
					   int max_tevs)
{
	bool need_dwarf = perf_probe_event_need_dwarf(pev);
	int fd, ntevs;

	fd = open_vmlinux();
	if (fd < 0) {
		if (need_dwarf) {
			pr_warning("Failed to open debuginfo file.\n");
			return fd;
		}
		pr_debug("Could not open vmlinux. Try to use symbols.\n");
		return 0;
	}

	/* Searching trace events corresponding to probe event */
	ntevs = find_probe_trace_events(fd, pev, tevs, max_tevs);
	close(fd);

	if (ntevs > 0) {	/* Succeeded to find trace events */
		pr_debug("find %d probe_trace_events.\n", ntevs);
		return ntevs;
	}

	if (ntevs == 0)	{	/* No error but failed to find probe point. */
		pr_warning("Probe point '%s' not found.\n",
			   synthesize_perf_probe_point(&pev->point));
		return -ENOENT;
	}
	/* Error path : ntevs < 0 */
	pr_debug("An error occurred in debuginfo analysis (%d).\n", ntevs);
	if (ntevs == -EBADF) {
		pr_warning("Warning: No dwarf info found in the vmlinux - "
			"please rebuild kernel with CONFIG_DEBUG_INFO=y.\n");
		if (!need_dwarf) {
			pr_debug("Trying to use symbols.\nn");
			return 0;
		}
	}
	return ntevs;
}

/*
 * Find a src file from a DWARF tag path. Prepend optional source path prefix
 * and chop off leading directories that do not exist. Result is passed back as
 * a newly allocated path on success.
 * Return 0 if file was found and readable, -errno otherwise.
 */
static int get_real_path(const char *raw_path, const char *comp_dir,
			 char **new_path)
{
	const char *prefix = symbol_conf.source_prefix;

	if (!prefix) {
		if (raw_path[0] != '/' && comp_dir)
			/* If not an absolute path, try to use comp_dir */
			prefix = comp_dir;
		else {
			if (access(raw_path, R_OK) == 0) {
				*new_path = strdup(raw_path);
				return 0;
			} else
				return -errno;
		}
	}

	*new_path = malloc((strlen(prefix) + strlen(raw_path) + 2));
	if (!*new_path)
		return -ENOMEM;

	for (;;) {
		sprintf(*new_path, "%s/%s", prefix, raw_path);

		if (access(*new_path, R_OK) == 0)
			return 0;

		if (!symbol_conf.source_prefix)
			/* In case of searching comp_dir, don't retry */
			return -errno;

		switch (errno) {
		case ENAMETOOLONG:
		case ENOENT:
		case EROFS:
		case EFAULT:
			raw_path = strchr(++raw_path, '/');
			if (!raw_path) {
				free(*new_path);
				*new_path = NULL;
				return -ENOENT;
			}
			continue;

		default:
			free(*new_path);
			*new_path = NULL;
			return -errno;
		}
	}
}

#define LINEBUF_SIZE 256
#define NR_ADDITIONAL_LINES 2

static int show_one_line(FILE *fp, int l, bool skip, bool show_num)
{
	char buf[LINEBUF_SIZE];
	const char *color = PERF_COLOR_BLUE;

	if (fgets(buf, LINEBUF_SIZE, fp) == NULL)
		goto error;
	if (!skip) {
		if (show_num)
			fprintf(stdout, "%7d  %s", l, buf);
		else
			color_fprintf(stdout, color, "         %s", buf);
	}

	while (strlen(buf) == LINEBUF_SIZE - 1 &&
	       buf[LINEBUF_SIZE - 2] != '\n') {
		if (fgets(buf, LINEBUF_SIZE, fp) == NULL)
			goto error;
		if (!skip) {
			if (show_num)
				fprintf(stdout, "%s", buf);
			else
				color_fprintf(stdout, color, "%s", buf);
		}
	}

	return 0;
error:
	if (feof(fp))
		pr_warning("Source file is shorter than expected.\n");
	else
		pr_warning("File read error: %s\n", strerror(errno));

	return -1;
}

/*
 * Show line-range always requires debuginfo to find source file and
 * line number.
 */
int show_line_range(struct line_range *lr)
{
	int l = 1;
	struct line_node *ln;
	FILE *fp;
	int fd, ret;
	char *tmp;

	/* Search a line range */
	ret = init_vmlinux();
	if (ret < 0)
		return ret;

	fd = open_vmlinux();
	if (fd < 0) {
		pr_warning("Failed to open debuginfo file.\n");
		return fd;
	}

	ret = find_line_range(fd, lr);
	close(fd);
	if (ret == 0) {
		pr_warning("Specified source line is not found.\n");
		return -ENOENT;
	} else if (ret < 0) {
		pr_warning("Debuginfo analysis failed. (%d)\n", ret);
		return ret;
	}

	/* Convert source file path */
	tmp = lr->path;
	ret = get_real_path(tmp, lr->comp_dir, &lr->path);
	free(tmp);	/* Free old path */
	if (ret < 0) {
		pr_warning("Failed to find source file. (%d)\n", ret);
		return ret;
	}

	setup_pager();

	if (lr->function)
		fprintf(stdout, "<%s:%d>\n", lr->function,
			lr->start - lr->offset);
	else
		fprintf(stdout, "<%s:%d>\n", lr->file, lr->start);

	fp = fopen(lr->path, "r");
	if (fp == NULL) {
		pr_warning("Failed to open %s: %s\n", lr->path,
			   strerror(errno));
		return -errno;
	}
	/* Skip to starting line number */
	while (l < lr->start && ret >= 0)
		ret = show_one_line(fp, l++, true, false);
	if (ret < 0)
		goto end;

	list_for_each_entry(ln, &lr->line_list, list) {
		while (ln->line > l && ret >= 0)
			ret = show_one_line(fp, (l++) - lr->offset,
					    false, false);
		if (ret >= 0)
			ret = show_one_line(fp, (l++) - lr->offset,
					    false, true);
		if (ret < 0)
			goto end;
	}

	if (lr->end == INT_MAX)
		lr->end = l + NR_ADDITIONAL_LINES;
	while (l <= lr->end && !feof(fp) && ret >= 0)
		ret = show_one_line(fp, (l++) - lr->offset, false, false);
end:
	fclose(fp);
	return ret;
}

#else	/* !DWARF_SUPPORT */

static int kprobe_convert_to_perf_probe(struct probe_trace_point *tp,
				       struct perf_probe_point *pp)
{
	pp->function = strdup(tp->symbol);
	if (pp->function == NULL)
		return -ENOMEM;
	pp->offset = tp->offset;
	pp->retprobe = tp->retprobe;

	return 0;
}

static int try_to_find_probe_trace_events(struct perf_probe_event *pev,
				struct probe_trace_event **tevs __unused,
				int max_tevs __unused)
{
	if (perf_probe_event_need_dwarf(pev)) {
		pr_warning("Debuginfo-analysis is not supported.\n");
		return -ENOSYS;
	}
	return 0;
}

int show_line_range(struct line_range *lr __unused)
{
	pr_warning("Debuginfo-analysis is not supported.\n");
	return -ENOSYS;
}

#endif

int parse_line_range_desc(const char *arg, struct line_range *lr)
{
	const char *ptr;
	char *tmp;
	/*
	 * <Syntax>
	 * SRC:SLN[+NUM|-ELN]
	 * FUNC[:SLN[+NUM|-ELN]]
	 */
	ptr = strchr(arg, ':');
	if (ptr) {
		lr->start = (int)strtoul(ptr + 1, &tmp, 0);
		if (*tmp == '+') {
			lr->end = lr->start + (int)strtoul(tmp + 1, &tmp, 0);
			lr->end--;	/*
					 * Adjust the number of lines here.
					 * If the number of lines == 1, the
					 * the end of line should be equal to
					 * the start of line.
					 */
		} else if (*tmp == '-')
			lr->end = (int)strtoul(tmp + 1, &tmp, 0);
		else
			lr->end = INT_MAX;
		pr_debug("Line range is %d to %d\n", lr->start, lr->end);
		if (lr->start > lr->end) {
			semantic_error("Start line must be smaller"
				       " than end line.\n");
			return -EINVAL;
		}
		if (*tmp != '\0') {
			semantic_error("Tailing with invalid character '%d'.\n",
				       *tmp);
			return -EINVAL;
		}
		tmp = strndup(arg, (ptr - arg));
	} else {
		tmp = strdup(arg);
		lr->end = INT_MAX;
	}

	if (tmp == NULL)
		return -ENOMEM;

	if (strchr(tmp, '.'))
		lr->file = tmp;
	else
		lr->function = tmp;

	return 0;
}

/* Check the name is good for event/group */
static bool check_event_name(const char *name)
{
	if (!isalpha(*name) && *name != '_')
		return false;
	while (*++name != '\0') {
		if (!isalpha(*name) && !isdigit(*name) && *name != '_')
			return false;
	}
	return true;
}

/* Parse probepoint definition. */
static int parse_perf_probe_point(char *arg, struct perf_probe_event *pev)
{
	struct perf_probe_point *pp = &pev->point;
	char *ptr, *tmp;
	char c, nc = 0;
	/*
	 * <Syntax>
	 * perf probe [EVENT=]SRC[:LN|;PTN]
	 * perf probe [EVENT=]FUNC[@SRC][+OFFS|%return|:LN|;PAT]
	 *
	 * TODO:Group name support
	 */

	ptr = strpbrk(arg, ";=@+%");
	if (ptr && *ptr == '=') {	/* Event name */
		*ptr = '\0';
		tmp = ptr + 1;
		if (strchr(arg, ':')) {
			semantic_error("Group name is not supported yet.\n");
			return -ENOTSUP;
		}
		if (!check_event_name(arg)) {
			semantic_error("%s is bad for event name -it must "
				       "follow C symbol-naming rule.\n", arg);
			return -EINVAL;
		}
		pev->event = strdup(arg);
		if (pev->event == NULL)
			return -ENOMEM;
		pev->group = NULL;
		arg = tmp;
	}

	ptr = strpbrk(arg, ";:+@%");
	if (ptr) {
		nc = *ptr;
		*ptr++ = '\0';
	}

	tmp = strdup(arg);
	if (tmp == NULL)
		return -ENOMEM;

	/* Check arg is function or file and copy it */
	if (strchr(tmp, '.'))	/* File */
		pp->file = tmp;
	else			/* Function */
		pp->function = tmp;

	/* Parse other options */
	while (ptr) {
		arg = ptr;
		c = nc;
		if (c == ';') {	/* Lazy pattern must be the last part */
			pp->lazy_line = strdup(arg);
			if (pp->lazy_line == NULL)
				return -ENOMEM;
			break;
		}
		ptr = strpbrk(arg, ";:+@%");
		if (ptr) {
			nc = *ptr;
			*ptr++ = '\0';
		}
		switch (c) {
		case ':':	/* Line number */
			pp->line = strtoul(arg, &tmp, 0);
			if (*tmp != '\0') {
				semantic_error("There is non-digit char"
					       " in line number.\n");
				return -EINVAL;
			}
			break;
		case '+':	/* Byte offset from a symbol */
			pp->offset = strtoul(arg, &tmp, 0);
			if (*tmp != '\0') {
				semantic_error("There is non-digit character"
						" in offset.\n");
				return -EINVAL;
			}
			break;
		case '@':	/* File name */
			if (pp->file) {
				semantic_error("SRC@SRC is not allowed.\n");
				return -EINVAL;
			}
			pp->file = strdup(arg);
			if (pp->file == NULL)
				return -ENOMEM;
			break;
		case '%':	/* Probe places */
			if (strcmp(arg, "return") == 0) {
				pp->retprobe = 1;
			} else {	/* Others not supported yet */
				semantic_error("%%%s is not supported.\n", arg);
				return -ENOTSUP;
			}
			break;
		default:	/* Buggy case */
			pr_err("This program has a bug at %s:%d.\n",
				__FILE__, __LINE__);
			return -ENOTSUP;
			break;
		}
	}

	/* Exclusion check */
	if (pp->lazy_line && pp->line) {
		semantic_error("Lazy pattern can't be used with line number.");
		return -EINVAL;
	}

	if (pp->lazy_line && pp->offset) {
		semantic_error("Lazy pattern can't be used with offset.");
		return -EINVAL;
	}

	if (pp->line && pp->offset) {
		semantic_error("Offset can't be used with line number.");
		return -EINVAL;
	}

	if (!pp->line && !pp->lazy_line && pp->file && !pp->function) {
		semantic_error("File always requires line number or "
			       "lazy pattern.");
		return -EINVAL;
	}

	if (pp->offset && !pp->function) {
		semantic_error("Offset requires an entry function.");
		return -EINVAL;
	}

	if (pp->retprobe && !pp->function) {
		semantic_error("Return probe requires an entry function.");
		return -EINVAL;
	}

	if ((pp->offset || pp->line || pp->lazy_line) && pp->retprobe) {
		semantic_error("Offset/Line/Lazy pattern can't be used with "
			       "return probe.");
		return -EINVAL;
	}

	pr_debug("symbol:%s file:%s line:%d offset:%lu return:%d lazy:%s\n",
		 pp->function, pp->file, pp->line, pp->offset, pp->retprobe,
		 pp->lazy_line);
	return 0;
}

/* Parse perf-probe event argument */
static int parse_perf_probe_arg(char *str, struct perf_probe_arg *arg)
{
	char *tmp, *goodname;
	struct perf_probe_arg_field **fieldp;

	pr_debug("parsing arg: %s into ", str);

	tmp = strchr(str, '=');
	if (tmp) {
		arg->name = strndup(str, tmp - str);
		if (arg->name == NULL)
			return -ENOMEM;
		pr_debug("name:%s ", arg->name);
		str = tmp + 1;
	}

	tmp = strchr(str, ':');
	if (tmp) {	/* Type setting */
		*tmp = '\0';
		arg->type = strdup(tmp + 1);
		if (arg->type == NULL)
			return -ENOMEM;
		pr_debug("type:%s ", arg->type);
	}

	tmp = strpbrk(str, "-.[");
	if (!is_c_varname(str) || !tmp) {
		/* A variable, register, symbol or special value */
		arg->var = strdup(str);
		if (arg->var == NULL)
			return -ENOMEM;
		pr_debug("%s\n", arg->var);
		return 0;
	}

	/* Structure fields or array element */
	arg->var = strndup(str, tmp - str);
	if (arg->var == NULL)
		return -ENOMEM;
	goodname = arg->var;
	pr_debug("%s, ", arg->var);
	fieldp = &arg->field;

	do {
		*fieldp = zalloc(sizeof(struct perf_probe_arg_field));
		if (*fieldp == NULL)
			return -ENOMEM;
		if (*tmp == '[') {	/* Array */
			str = tmp;
			(*fieldp)->index = strtol(str + 1, &tmp, 0);
			(*fieldp)->ref = true;
			if (*tmp != ']' || tmp == str + 1) {
				semantic_error("Array index must be a"
						" number.\n");
				return -EINVAL;
			}
			tmp++;
			if (*tmp == '\0')
				tmp = NULL;
		} else {		/* Structure */
			if (*tmp == '.') {
				str = tmp + 1;
				(*fieldp)->ref = false;
			} else if (tmp[1] == '>') {
				str = tmp + 2;
				(*fieldp)->ref = true;
			} else {
				semantic_error("Argument parse error: %s\n",
					       str);
				return -EINVAL;
			}
			tmp = strpbrk(str, "-.[");
		}
		if (tmp) {
			(*fieldp)->name = strndup(str, tmp - str);
			if ((*fieldp)->name == NULL)
				return -ENOMEM;
			if (*str != '[')
				goodname = (*fieldp)->name;
			pr_debug("%s(%d), ", (*fieldp)->name, (*fieldp)->ref);
			fieldp = &(*fieldp)->next;
		}
	} while (tmp);
	(*fieldp)->name = strdup(str);
	if ((*fieldp)->name == NULL)
		return -ENOMEM;
	if (*str != '[')
		goodname = (*fieldp)->name;
	pr_debug("%s(%d)\n", (*fieldp)->name, (*fieldp)->ref);

	/* If no name is specified, set the last field name (not array index)*/
	if (!arg->name) {
		arg->name = strdup(goodname);
		if (arg->name == NULL)
			return -ENOMEM;
	}
	return 0;
}

/* Parse perf-probe event command */
int parse_perf_probe_command(const char *cmd, struct perf_probe_event *pev)
{
	char **argv;
	int argc, i, ret = 0;

	argv = argv_split(cmd, &argc);
	if (!argv) {
		pr_debug("Failed to split arguments.\n");
		return -ENOMEM;
	}
	if (argc - 1 > MAX_PROBE_ARGS) {
		semantic_error("Too many probe arguments (%d).\n", argc - 1);
		ret = -ERANGE;
		goto out;
	}
	/* Parse probe point */
	ret = parse_perf_probe_point(argv[0], pev);
	if (ret < 0)
		goto out;

	/* Copy arguments and ensure return probe has no C argument */
	pev->nargs = argc - 1;
	pev->args = zalloc(sizeof(struct perf_probe_arg) * pev->nargs);
	if (pev->args == NULL) {
		ret = -ENOMEM;
		goto out;
	}
	for (i = 0; i < pev->nargs && ret >= 0; i++) {
		ret = parse_perf_probe_arg(argv[i + 1], &pev->args[i]);
		if (ret >= 0 &&
		    is_c_varname(pev->args[i].var) && pev->point.retprobe) {
			semantic_error("You can't specify local variable for"
				       " kretprobe.\n");
			ret = -EINVAL;
		}
	}
out:
	argv_free(argv);

	return ret;
}

/* Return true if this perf_probe_event requires debuginfo */
bool perf_probe_event_need_dwarf(struct perf_probe_event *pev)
{
	int i;

	if (pev->point.file || pev->point.line || pev->point.lazy_line)
		return true;

	for (i = 0; i < pev->nargs; i++)
		if (is_c_varname(pev->args[i].var))
			return true;

	return false;
}

/* Parse probe_events event into struct probe_point */
static int parse_probe_trace_command(const char *cmd,
					struct probe_trace_event *tev)
{
	struct probe_trace_point *tp = &tev->point;
	char pr;
	char *p;
	int ret, i, argc;
	char **argv;

	pr_debug("Parsing probe_events: %s\n", cmd);
	argv = argv_split(cmd, &argc);
	if (!argv) {
		pr_debug("Failed to split arguments.\n");
		return -ENOMEM;
	}
	if (argc < 2) {
		semantic_error("Too few probe arguments.\n");
		ret = -ERANGE;
		goto out;
	}

	/* Scan event and group name. */
	ret = sscanf(argv[0], "%c:%a[^/ \t]/%a[^ \t]",
		     &pr, (float *)(void *)&tev->group,
		     (float *)(void *)&tev->event);
	if (ret != 3) {
		semantic_error("Failed to parse event name: %s\n", argv[0]);
		ret = -EINVAL;
		goto out;
	}
	pr_debug("Group:%s Event:%s probe:%c\n", tev->group, tev->event, pr);

	tp->retprobe = (pr == 'r');

	/* Scan function name and offset */
	ret = sscanf(argv[1], "%a[^+]+%lu", (float *)(void *)&tp->symbol,
		     &tp->offset);
	if (ret == 1)
		tp->offset = 0;

	tev->nargs = argc - 2;
	tev->args = zalloc(sizeof(struct probe_trace_arg) * tev->nargs);
	if (tev->args == NULL) {
		ret = -ENOMEM;
		goto out;
	}
	for (i = 0; i < tev->nargs; i++) {
		p = strchr(argv[i + 2], '=');
		if (p)	/* We don't need which register is assigned. */
			*p++ = '\0';
		else
			p = argv[i + 2];
		tev->args[i].name = strdup(argv[i + 2]);
		/* TODO: parse regs and offset */
		tev->args[i].value = strdup(p);
		if (tev->args[i].name == NULL || tev->args[i].value == NULL) {
			ret = -ENOMEM;
			goto out;
		}
	}
	ret = 0;
out:
	argv_free(argv);
	return ret;
}

/* Compose only probe arg */
int synthesize_perf_probe_arg(struct perf_probe_arg *pa, char *buf, size_t len)
{
	struct perf_probe_arg_field *field = pa->field;
	int ret;
	char *tmp = buf;

	if (pa->name && pa->var)
		ret = e_snprintf(tmp, len, "%s=%s", pa->name, pa->var);
	else
		ret = e_snprintf(tmp, len, "%s", pa->name ? pa->name : pa->var);
	if (ret <= 0)
		goto error;
	tmp += ret;
	len -= ret;

	while (field) {
		if (field->name[0] == '[')
			ret = e_snprintf(tmp, len, "%s", field->name);
		else
			ret = e_snprintf(tmp, len, "%s%s",
					 field->ref ? "->" : ".", field->name);
		if (ret <= 0)
			goto error;
		tmp += ret;
		len -= ret;
		field = field->next;
	}

	if (pa->type) {
		ret = e_snprintf(tmp, len, ":%s", pa->type);
		if (ret <= 0)
			goto error;
		tmp += ret;
		len -= ret;
	}

	return tmp - buf;
error:
	pr_debug("Failed to synthesize perf probe argument: %s",
		 strerror(-ret));
	return ret;
}

/* Compose only probe point (not argument) */
static char *synthesize_perf_probe_point(struct perf_probe_point *pp)
{
	char *buf, *tmp;
	char offs[32] = "", line[32] = "", file[32] = "";
	int ret, len;

	buf = zalloc(MAX_CMDLEN);
	if (buf == NULL) {
		ret = -ENOMEM;
		goto error;
	}
	if (pp->offset) {
		ret = e_snprintf(offs, 32, "+%lu", pp->offset);
		if (ret <= 0)
			goto error;
	}
	if (pp->line) {
		ret = e_snprintf(line, 32, ":%d", pp->line);
		if (ret <= 0)
			goto error;
	}
	if (pp->file) {
		len = strlen(pp->file) - 31;
		if (len < 0)
			len = 0;
		tmp = strchr(pp->file + len, '/');
		if (!tmp)
			tmp = pp->file + len;
		ret = e_snprintf(file, 32, "@%s", tmp + 1);
		if (ret <= 0)
			goto error;
	}

	if (pp->function)
		ret = e_snprintf(buf, MAX_CMDLEN, "%s%s%s%s%s", pp->function,
				 offs, pp->retprobe ? "%return" : "", line,
				 file);
	else
		ret = e_snprintf(buf, MAX_CMDLEN, "%s%s", file, line);
	if (ret <= 0)
		goto error;

	return buf;
error:
	pr_debug("Failed to synthesize perf probe point: %s",
		 strerror(-ret));
	if (buf)
		free(buf);
	return NULL;
}

#if 0
char *synthesize_perf_probe_command(struct perf_probe_event *pev)
{
	char *buf;
	int i, len, ret;

	buf = synthesize_perf_probe_point(&pev->point);
	if (!buf)
		return NULL;

	len = strlen(buf);
	for (i = 0; i < pev->nargs; i++) {
		ret = e_snprintf(&buf[len], MAX_CMDLEN - len, " %s",
				 pev->args[i].name);
		if (ret <= 0) {
			free(buf);
			return NULL;
		}
		len += ret;
	}

	return buf;
}
#endif

static int __synthesize_probe_trace_arg_ref(struct probe_trace_arg_ref *ref,
					     char **buf, size_t *buflen,
					     int depth)
{
	int ret;
	if (ref->next) {
		depth = __synthesize_probe_trace_arg_ref(ref->next, buf,
							 buflen, depth + 1);
		if (depth < 0)
			goto out;
	}

	ret = e_snprintf(*buf, *buflen, "%+ld(", ref->offset);
	if (ret < 0)
		depth = ret;
	else {
		*buf += ret;
		*buflen -= ret;
	}
out:
	return depth;

}

static int synthesize_probe_trace_arg(struct probe_trace_arg *arg,
				       char *buf, size_t buflen)
{
	struct probe_trace_arg_ref *ref = arg->ref;
	int ret, depth = 0;
	char *tmp = buf;

	/* Argument name or separator */
	if (arg->name)
		ret = e_snprintf(buf, buflen, " %s=", arg->name);
	else
		ret = e_snprintf(buf, buflen, " ");
	if (ret < 0)
		return ret;
	buf += ret;
	buflen -= ret;

	/* Special case: @XXX */
	if (arg->value[0] == '@' && arg->ref)
			ref = ref->next;

	/* Dereferencing arguments */
	if (ref) {
		depth = __synthesize_probe_trace_arg_ref(ref, &buf,
							  &buflen, 1);
		if (depth < 0)
			return depth;
	}

	/* Print argument value */
	if (arg->value[0] == '@' && arg->ref)
		ret = e_snprintf(buf, buflen, "%s%+ld", arg->value,
				 arg->ref->offset);
	else
		ret = e_snprintf(buf, buflen, "%s", arg->value);
	if (ret < 0)
		return ret;
	buf += ret;
	buflen -= ret;

	/* Closing */
	while (depth--) {
		ret = e_snprintf(buf, buflen, ")");
		if (ret < 0)
			return ret;
		buf += ret;
		buflen -= ret;
	}
	/* Print argument type */
	if (arg->type) {
		ret = e_snprintf(buf, buflen, ":%s", arg->type);
		if (ret <= 0)
			return ret;
		buf += ret;
	}

	return buf - tmp;
}

char *synthesize_probe_trace_command(struct probe_trace_event *tev)
{
	struct probe_trace_point *tp = &tev->point;
	char *buf;
	int i, len, ret;

	buf = zalloc(MAX_CMDLEN);
	if (buf == NULL)
		return NULL;

	len = e_snprintf(buf, MAX_CMDLEN, "%c:%s/%s %s+%lu",
			 tp->retprobe ? 'r' : 'p',
			 tev->group, tev->event,
			 tp->symbol, tp->offset);
	if (len <= 0)
		goto error;

	for (i = 0; i < tev->nargs; i++) {
		ret = synthesize_probe_trace_arg(&tev->args[i], buf + len,
						  MAX_CMDLEN - len);
		if (ret <= 0)
			goto error;
		len += ret;
	}

	return buf;
error:
	free(buf);
	return NULL;
}

static int convert_to_perf_probe_event(struct probe_trace_event *tev,
				struct perf_probe_event *pev)
{
	char buf[64] = "";
	int i, ret;

	/* Convert event/group name */
	pev->event = strdup(tev->event);
	pev->group = strdup(tev->group);
	if (pev->event == NULL || pev->group == NULL)
		return -ENOMEM;

	/* Convert trace_point to probe_point */
	ret = kprobe_convert_to_perf_probe(&tev->point, &pev->point);
	if (ret < 0)
		return ret;

	/* Convert trace_arg to probe_arg */
	pev->nargs = tev->nargs;
	pev->args = zalloc(sizeof(struct perf_probe_arg) * pev->nargs);
	if (pev->args == NULL)
		return -ENOMEM;
	for (i = 0; i < tev->nargs && ret >= 0; i++) {
		if (tev->args[i].name)
			pev->args[i].name = strdup(tev->args[i].name);
		else {
			ret = synthesize_probe_trace_arg(&tev->args[i],
							  buf, 64);
			pev->args[i].name = strdup(buf);
		}
		if (pev->args[i].name == NULL && ret >= 0)
			ret = -ENOMEM;
	}

	if (ret < 0)
		clear_perf_probe_event(pev);

	return ret;
}

void clear_perf_probe_event(struct perf_probe_event *pev)
{
	struct perf_probe_point *pp = &pev->point;
	struct perf_probe_arg_field *field, *next;
	int i;

	if (pev->event)
		free(pev->event);
	if (pev->group)
		free(pev->group);
	if (pp->file)
		free(pp->file);
	if (pp->function)
		free(pp->function);
	if (pp->lazy_line)
		free(pp->lazy_line);
	for (i = 0; i < pev->nargs; i++) {
		if (pev->args[i].name)
			free(pev->args[i].name);
		if (pev->args[i].var)
			free(pev->args[i].var);
		if (pev->args[i].type)
			free(pev->args[i].type);
		field = pev->args[i].field;
		while (field) {
			next = field->next;
			if (field->name)
				free(field->name);
			free(field);
			field = next;
		}
	}
	if (pev->args)
		free(pev->args);
	memset(pev, 0, sizeof(*pev));
}

static void clear_probe_trace_event(struct probe_trace_event *tev)
{
	struct probe_trace_arg_ref *ref, *next;
	int i;

	if (tev->event)
		free(tev->event);
	if (tev->group)
		free(tev->group);
	if (tev->point.symbol)
		free(tev->point.symbol);
	for (i = 0; i < tev->nargs; i++) {
		if (tev->args[i].name)
			free(tev->args[i].name);
		if (tev->args[i].value)
			free(tev->args[i].value);
		if (tev->args[i].type)
			free(tev->args[i].type);
		ref = tev->args[i].ref;
		while (ref) {
			next = ref->next;
			free(ref);
			ref = next;
		}
	}
	if (tev->args)
		free(tev->args);
	memset(tev, 0, sizeof(*tev));
}

static int open_kprobe_events(bool readwrite)
{
	char buf[PATH_MAX];
	const char *__debugfs;
	int ret;

	__debugfs = debugfs_find_mountpoint();
	if (__debugfs == NULL) {
		pr_warning("Debugfs is not mounted.\n");
		return -ENOENT;
	}

	ret = e_snprintf(buf, PATH_MAX, "%stracing/kprobe_events", __debugfs);
	if (ret >= 0) {
		pr_debug("Opening %s write=%d\n", buf, readwrite);
		if (readwrite && !probe_event_dry_run)
			ret = open(buf, O_RDWR, O_APPEND);
		else
			ret = open(buf, O_RDONLY, 0);
	}

	if (ret < 0) {
		if (errno == ENOENT)
			pr_warning("kprobe_events file does not exist - please"
				 " rebuild kernel with CONFIG_KPROBE_EVENT.\n");
		else
			pr_warning("Failed to open kprobe_events file: %s\n",
				   strerror(errno));
	}
	return ret;
}

/* Get raw string list of current kprobe_events */
static struct strlist *get_probe_trace_command_rawlist(int fd)
{
	int ret, idx;
	FILE *fp;
	char buf[MAX_CMDLEN];
	char *p;
	struct strlist *sl;

	sl = strlist__new(true, NULL);

	fp = fdopen(dup(fd), "r");
	while (!feof(fp)) {
		p = fgets(buf, MAX_CMDLEN, fp);
		if (!p)
			break;

		idx = strlen(p) - 1;
		if (p[idx] == '\n')
			p[idx] = '\0';
		ret = strlist__add(sl, buf);
		if (ret < 0) {
			pr_debug("strlist__add failed: %s\n", strerror(-ret));
			strlist__delete(sl);
			return NULL;
		}
	}
	fclose(fp);

	return sl;
}

/* Show an event */
static int show_perf_probe_event(struct perf_probe_event *pev)
{
	int i, ret;
	char buf[128];
	char *place;

	/* Synthesize only event probe point */
	place = synthesize_perf_probe_point(&pev->point);
	if (!place)
		return -EINVAL;

	ret = e_snprintf(buf, 128, "%s:%s", pev->group, pev->event);
	if (ret < 0)
		return ret;

	printf("  %-20s (on %s", buf, place);

	if (pev->nargs > 0) {
		printf(" with");
		for (i = 0; i < pev->nargs; i++) {
			ret = synthesize_perf_probe_arg(&pev->args[i],
							buf, 128);
			if (ret < 0)
				break;
			printf(" %s", buf);
		}
	}
	printf(")\n");
	free(place);
	return ret;
}

/* List up current perf-probe events */
int show_perf_probe_events(void)
{
	int fd, ret;
	struct probe_trace_event tev;
	struct perf_probe_event pev;
	struct strlist *rawlist;
	struct str_node *ent;

	setup_pager();
	ret = init_vmlinux();
	if (ret < 0)
		return ret;

	memset(&tev, 0, sizeof(tev));
	memset(&pev, 0, sizeof(pev));

	fd = open_kprobe_events(false);
	if (fd < 0)
		return fd;

	rawlist = get_probe_trace_command_rawlist(fd);
	close(fd);
	if (!rawlist)
		return -ENOENT;

	strlist__for_each(ent, rawlist) {
		ret = parse_probe_trace_command(ent->s, &tev);
		if (ret >= 0) {
			ret = convert_to_perf_probe_event(&tev, &pev);
			if (ret >= 0)
				ret = show_perf_probe_event(&pev);
		}
		clear_perf_probe_event(&pev);
		clear_probe_trace_event(&tev);
		if (ret < 0)
			break;
	}
	strlist__delete(rawlist);

	return ret;
}

/* Get current perf-probe event names */
static struct strlist *get_probe_trace_event_names(int fd, bool include_group)
{
	char buf[128];
	struct strlist *sl, *rawlist;
	struct str_node *ent;
	struct probe_trace_event tev;
	int ret = 0;

	memset(&tev, 0, sizeof(tev));
	rawlist = get_probe_trace_command_rawlist(fd);
	sl = strlist__new(true, NULL);
	strlist__for_each(ent, rawlist) {
		ret = parse_probe_trace_command(ent->s, &tev);
		if (ret < 0)
			break;
		if (include_group) {
			ret = e_snprintf(buf, 128, "%s:%s", tev.group,
					tev.event);
			if (ret >= 0)
				ret = strlist__add(sl, buf);
		} else
			ret = strlist__add(sl, tev.event);
		clear_probe_trace_event(&tev);
		if (ret < 0)
			break;
	}
	strlist__delete(rawlist);

	if (ret < 0) {
		strlist__delete(sl);
		return NULL;
	}
	return sl;
}

static int write_probe_trace_event(int fd, struct probe_trace_event *tev)
{
	int ret = 0;
	char *buf = synthesize_probe_trace_command(tev);

	if (!buf) {
		pr_debug("Failed to synthesize probe trace event.\n");
		return -EINVAL;
	}

	pr_debug("Writing event: %s\n", buf);
	if (!probe_event_dry_run) {
		ret = write(fd, buf, strlen(buf));
		if (ret <= 0)
			pr_warning("Failed to write event: %s\n",
				   strerror(errno));
	}
	free(buf);
	return ret;
}

static int get_new_event_name(char *buf, size_t len, const char *base,
			      struct strlist *namelist, bool allow_suffix)
{
	int i, ret;

	/* Try no suffix */
	ret = e_snprintf(buf, len, "%s", base);
	if (ret < 0) {
		pr_debug("snprintf() failed: %s\n", strerror(-ret));
		return ret;
	}
	if (!strlist__has_entry(namelist, buf))
		return 0;

	if (!allow_suffix) {
		pr_warning("Error: event \"%s\" already exists. "
			   "(Use -f to force duplicates.)\n", base);
		return -EEXIST;
	}

	/* Try to add suffix */
	for (i = 1; i < MAX_EVENT_INDEX; i++) {
		ret = e_snprintf(buf, len, "%s_%d", base, i);
		if (ret < 0) {
			pr_debug("snprintf() failed: %s\n", strerror(-ret));
			return ret;
		}
		if (!strlist__has_entry(namelist, buf))
			break;
	}
	if (i == MAX_EVENT_INDEX) {
		pr_warning("Too many events are on the same function.\n");
		ret = -ERANGE;
	}

	return ret;
}

static int __add_probe_trace_events(struct perf_probe_event *pev,
				     struct probe_trace_event *tevs,
				     int ntevs, bool allow_suffix)
{
	int i, fd, ret;
	struct probe_trace_event *tev = NULL;
	char buf[64];
	const char *event, *group;
	struct strlist *namelist;

	fd = open_kprobe_events(true);
	if (fd < 0)
		return fd;
	/* Get current event names */
	namelist = get_probe_trace_event_names(fd, false);
	if (!namelist) {
		pr_debug("Failed to get current event list.\n");
		return -EIO;
	}

	ret = 0;
	printf("Add new event%s\n", (ntevs > 1) ? "s:" : ":");
	for (i = 0; i < ntevs; i++) {
		tev = &tevs[i];
		if (pev->event)
			event = pev->event;
		else
			if (pev->point.function)
				event = pev->point.function;
			else
				event = tev->point.symbol;
		if (pev->group)
			group = pev->group;
		else
			group = PERFPROBE_GROUP;

		/* Get an unused new event name */
		ret = get_new_event_name(buf, 64, event,
					 namelist, allow_suffix);
		if (ret < 0)
			break;
		event = buf;

		tev->event = strdup(event);
		tev->group = strdup(group);
		if (tev->event == NULL || tev->group == NULL) {
			ret = -ENOMEM;
			break;
		}
		ret = write_probe_trace_event(fd, tev);
		if (ret < 0)
			break;
		/* Add added event name to namelist */
		strlist__add(namelist, event);

		/* Trick here - save current event/group */
		event = pev->event;
		group = pev->group;
		pev->event = tev->event;
		pev->group = tev->group;
		show_perf_probe_event(pev);
		/* Trick here - restore current event/group */
		pev->event = (char *)event;
		pev->group = (char *)group;

		/*
		 * Probes after the first probe which comes from same
		 * user input are always allowed to add suffix, because
		 * there might be several addresses corresponding to
		 * one code line.
		 */
		allow_suffix = true;
	}

	if (ret >= 0) {
		/* Show how to use the event. */
		printf("\nYou can now use it on all perf tools, such as:\n\n");
		printf("\tperf record -e %s:%s -aR sleep 1\n\n", tev->group,
			 tev->event);
	}

	strlist__delete(namelist);
	close(fd);
	return ret;
}

static int convert_to_probe_trace_events(struct perf_probe_event *pev,
					  struct probe_trace_event **tevs,
					  int max_tevs)
{
	struct symbol *sym;
	int ret = 0, i;
	struct probe_trace_event *tev;

	/* Convert perf_probe_event with debuginfo */
	ret = try_to_find_probe_trace_events(pev, tevs, max_tevs);
	if (ret != 0)
		return ret;

	/* Allocate trace event buffer */
	tev = *tevs = zalloc(sizeof(struct probe_trace_event));
	if (tev == NULL)
		return -ENOMEM;

	/* Copy parameters */
	tev->point.symbol = strdup(pev->point.function);
	if (tev->point.symbol == NULL) {
		ret = -ENOMEM;
		goto error;
	}
	tev->point.offset = pev->point.offset;
	tev->nargs = pev->nargs;
	if (tev->nargs) {
		tev->args = zalloc(sizeof(struct probe_trace_arg)
				   * tev->nargs);
		if (tev->args == NULL) {
			ret = -ENOMEM;
			goto error;
		}
		for (i = 0; i < tev->nargs; i++) {
			if (pev->args[i].name) {
				tev->args[i].name = strdup(pev->args[i].name);
				if (tev->args[i].name == NULL) {
					ret = -ENOMEM;
					goto error;
				}
			}
			tev->args[i].value = strdup(pev->args[i].var);
			if (tev->args[i].value == NULL) {
				ret = -ENOMEM;
				goto error;
			}
			if (pev->args[i].type) {
				tev->args[i].type = strdup(pev->args[i].type);
				if (tev->args[i].type == NULL) {
					ret = -ENOMEM;
					goto error;
				}
			}
		}
	}

	/* Currently just checking function name from symbol map */
	sym = map__find_symbol_by_name(machine.vmlinux_maps[MAP__FUNCTION],
				       tev->point.symbol, NULL);
	if (!sym) {
		pr_warning("Kernel symbol \'%s\' not found.\n",
			   tev->point.symbol);
		ret = -ENOENT;
		goto error;
	}

	return 1;
error:
	clear_probe_trace_event(tev);
	free(tev);
	*tevs = NULL;
	return ret;
}

struct __event_package {
	struct perf_probe_event		*pev;
	struct probe_trace_event	*tevs;
	int				ntevs;
};

int add_perf_probe_events(struct perf_probe_event *pevs, int npevs,
			  bool force_add, int max_tevs)
{
	int i, j, ret;
	struct __event_package *pkgs;

	pkgs = zalloc(sizeof(struct __event_package) * npevs);
	if (pkgs == NULL)
		return -ENOMEM;

	/* Init vmlinux path */
	ret = init_vmlinux();
	if (ret < 0) {
		free(pkgs);
		return ret;
	}

	/* Loop 1: convert all events */
	for (i = 0; i < npevs; i++) {
		pkgs[i].pev = &pevs[i];
		/* Convert with or without debuginfo */
		ret  = convert_to_probe_trace_events(pkgs[i].pev,
						      &pkgs[i].tevs, max_tevs);
		if (ret < 0)
			goto end;
		pkgs[i].ntevs = ret;
	}

	/* Loop 2: add all events */
	for (i = 0; i < npevs && ret >= 0; i++)
		ret = __add_probe_trace_events(pkgs[i].pev, pkgs[i].tevs,
						pkgs[i].ntevs, force_add);
end:
	/* Loop 3: cleanup and free trace events  */
	for (i = 0; i < npevs; i++) {
		for (j = 0; j < pkgs[i].ntevs; j++)
			clear_probe_trace_event(&pkgs[i].tevs[j]);
<<<<<<< HEAD
=======
		free(pkgs[i].tevs);
	}
	free(pkgs);
>>>>>>> 56385a12

	return ret;
}

static int __del_trace_probe_event(int fd, struct str_node *ent)
{
	char *p;
	char buf[128];
	int ret;

	/* Convert from perf-probe event to trace-probe event */
	ret = e_snprintf(buf, 128, "-:%s", ent->s);
	if (ret < 0)
		goto error;

	p = strchr(buf + 2, ':');
	if (!p) {
		pr_debug("Internal error: %s should have ':' but not.\n",
			 ent->s);
		ret = -ENOTSUP;
		goto error;
	}
	*p = '/';

	pr_debug("Writing event: %s\n", buf);
	ret = write(fd, buf, strlen(buf));
	if (ret < 0)
		goto error;

	printf("Remove event: %s\n", ent->s);
	return 0;
error:
	pr_warning("Failed to delete event: %s\n", strerror(-ret));
	return ret;
}

static int del_trace_probe_event(int fd, const char *group,
				  const char *event, struct strlist *namelist)
{
	char buf[128];
	struct str_node *ent, *n;
	int found = 0, ret = 0;

	ret = e_snprintf(buf, 128, "%s:%s", group, event);
	if (ret < 0) {
		pr_err("Failed to copy event.");
		return ret;
	}

	if (strpbrk(buf, "*?")) { /* Glob-exp */
		strlist__for_each_safe(ent, n, namelist)
			if (strglobmatch(ent->s, buf)) {
				found++;
				ret = __del_trace_probe_event(fd, ent);
				if (ret < 0)
					break;
				strlist__remove(namelist, ent);
			}
	} else {
		ent = strlist__find(namelist, buf);
		if (ent) {
			found++;
			ret = __del_trace_probe_event(fd, ent);
			if (ret >= 0)
				strlist__remove(namelist, ent);
		}
	}
	if (found == 0 && ret >= 0)
		pr_info("Info: Event \"%s\" does not exist.\n", buf);

	return ret;
}

int del_perf_probe_events(struct strlist *dellist)
{
	int fd, ret = 0;
	const char *group, *event;
	char *p, *str;
	struct str_node *ent;
	struct strlist *namelist;

	fd = open_kprobe_events(true);
	if (fd < 0)
		return fd;

	/* Get current event names */
	namelist = get_probe_trace_event_names(fd, true);
	if (namelist == NULL)
		return -EINVAL;

	strlist__for_each(ent, dellist) {
		str = strdup(ent->s);
		if (str == NULL) {
			ret = -ENOMEM;
			break;
		}
		pr_debug("Parsing: %s\n", str);
		p = strchr(str, ':');
		if (p) {
			group = str;
			*p = '\0';
			event = p + 1;
		} else {
			group = "*";
			event = str;
		}
		pr_debug("Group: %s, Event: %s\n", group, event);
		ret = del_trace_probe_event(fd, group, event, namelist);
		free(str);
		if (ret < 0)
			break;
	}
	strlist__delete(namelist);
	close(fd);

	return ret;
}
<|MERGE_RESOLUTION|>--- conflicted
+++ resolved
@@ -1631,12 +1631,9 @@
 	for (i = 0; i < npevs; i++) {
 		for (j = 0; j < pkgs[i].ntevs; j++)
 			clear_probe_trace_event(&pkgs[i].tevs[j]);
-<<<<<<< HEAD
-=======
 		free(pkgs[i].tevs);
 	}
 	free(pkgs);
->>>>>>> 56385a12
 
 	return ret;
 }
