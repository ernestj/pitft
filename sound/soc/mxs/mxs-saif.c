/*
 * Copyright 2011 Freescale Semiconductor, Inc.
 *
 * This program is free software; you can redistribute it and/or modify
 * it under the terms of the GNU General Public License as published by
 * the Free Software Foundation; either version 2 of the License, or
 * (at your option) any later version.
 *
 * This program is distributed in the hope that it will be useful,
 * but WITHOUT ANY WARRANTY; without even the implied warranty of
 * MERCHANTABILITY or FITNESS FOR A PARTICULAR PURPOSE.  See the
 * GNU General Public License for more details.
 *
 * You should have received a copy of the GNU General Public License along
 * with this program; if not, write to the Free Software Foundation, Inc.,
 * 51 Franklin Street, Fifth Floor, Boston, MA 02110-1301 USA.
 */

#include <linux/module.h>
#include <linux/init.h>
#include <linux/of.h>
#include <linux/of_device.h>
#include <linux/platform_device.h>
#include <linux/slab.h>
#include <linux/dma-mapping.h>
#include <linux/clk.h>
#include <linux/delay.h>
#include <linux/time.h>
#include <linux/fsl/mxs-dma.h>
#include <linux/pinctrl/consumer.h>
#include <sound/core.h>
#include <sound/pcm.h>
#include <sound/pcm_params.h>
#include <sound/soc.h>
#include <sound/saif.h>
#include <asm/mach-types.h>
#include <mach/hardware.h>
#include <mach/mxs.h>

#include "mxs-saif.h"

static struct mxs_saif *mxs_saif[2];

/*
 * SAIF is a little different with other normal SOC DAIs on clock using.
 *
 * For MXS, two SAIF modules are instantiated on-chip.
 * Each SAIF has a set of clock pins and can be operating in master
 * mode simultaneously if they are connected to different off-chip codecs.
 * Also, one of the two SAIFs can master or drive the clock pins while the
 * other SAIF, in slave mode, receives clocking from the master SAIF.
 * This also means that both SAIFs must operate at the same sample rate.
 *
 * We abstract this as each saif has a master, the master could be
 * himself or other saifs. In the generic saif driver, saif does not need
 * to know the different clkmux. Saif only needs to know who is his master
 * and operating his master to generate the proper clock rate for him.
 * The master id is provided in mach-specific layer according to different
 * clkmux setting.
 */

static int mxs_saif_set_dai_sysclk(struct snd_soc_dai *cpu_dai,
			int clk_id, unsigned int freq, int dir)
{
	struct mxs_saif *saif = snd_soc_dai_get_drvdata(cpu_dai);

	switch (clk_id) {
	case MXS_SAIF_MCLK:
		saif->mclk = freq;
		break;
	default:
		return -EINVAL;
	}
	return 0;
}

/*
 * Since SAIF may work on EXTMASTER mode, IOW, it's working BITCLK&LRCLK
 * is provided by other SAIF, we provide a interface here to get its master
 * from its master_id.
 * Note that the master could be himself.
 */
static inline struct mxs_saif *mxs_saif_get_master(struct mxs_saif * saif)
{
	return mxs_saif[saif->master_id];
}

/*
 * Set SAIF clock and MCLK
 */
static int mxs_saif_set_clk(struct mxs_saif *saif,
				  unsigned int mclk,
				  unsigned int rate)
{
	u32 scr;
	int ret;
	struct mxs_saif *master_saif;

	dev_dbg(saif->dev, "mclk %d rate %d\n", mclk, rate);

	/* Set master saif to generate proper clock */
	master_saif = mxs_saif_get_master(saif);
	if (!master_saif)
		return -EINVAL;

	dev_dbg(saif->dev, "master saif%d\n", master_saif->id);

	/* Checking if can playback and capture simutaneously */
	if (master_saif->ongoing && rate != master_saif->cur_rate) {
		dev_err(saif->dev,
			"can not change clock, master saif%d(rate %d) is ongoing\n",
			master_saif->id, master_saif->cur_rate);
		return -EINVAL;
	}

	scr = __raw_readl(master_saif->base + SAIF_CTRL);
	scr &= ~BM_SAIF_CTRL_BITCLK_MULT_RATE;
	scr &= ~BM_SAIF_CTRL_BITCLK_BASE_RATE;

	/*
	 * Set SAIF clock
	 *
	 * The SAIF clock should be either 384*fs or 512*fs.
	 * If MCLK is used, the SAIF clk ratio need to match mclk ratio.
	 *  For 32x mclk, set saif clk as 512*fs.
	 *  For 48x mclk, set saif clk as 384*fs.
	 *
	 * If MCLK is not used, we just set saif clk to 512*fs.
	 */
	clk_prepare_enable(master_saif->clk);

	if (master_saif->mclk_in_use) {
		if (mclk % 32 == 0) {
			scr &= ~BM_SAIF_CTRL_BITCLK_BASE_RATE;
			ret = clk_set_rate(master_saif->clk, 512 * rate);
		} else if (mclk % 48 == 0) {
			scr |= BM_SAIF_CTRL_BITCLK_BASE_RATE;
			ret = clk_set_rate(master_saif->clk, 384 * rate);
		} else {
			/* SAIF MCLK should be either 32x or 48x */
			clk_disable_unprepare(master_saif->clk);
			return -EINVAL;
		}
	} else {
		ret = clk_set_rate(master_saif->clk, 512 * rate);
		scr &= ~BM_SAIF_CTRL_BITCLK_BASE_RATE;
	}

	clk_disable_unprepare(master_saif->clk);

	if (ret)
		return ret;

	master_saif->cur_rate = rate;

	if (!master_saif->mclk_in_use) {
		__raw_writel(scr, master_saif->base + SAIF_CTRL);
		return 0;
	}

	/*
	 * Program the over-sample rate for MCLK output
	 *
	 * The available MCLK range is 32x, 48x... 512x. The rate
	 * could be from 8kHz to 192kH.
	 */
	switch (mclk / rate) {
	case 32:
		scr |= BF_SAIF_CTRL_BITCLK_MULT_RATE(4);
		break;
	case 64:
		scr |= BF_SAIF_CTRL_BITCLK_MULT_RATE(3);
		break;
	case 128:
		scr |= BF_SAIF_CTRL_BITCLK_MULT_RATE(2);
		break;
	case 256:
		scr |= BF_SAIF_CTRL_BITCLK_MULT_RATE(1);
		break;
	case 512:
		scr |= BF_SAIF_CTRL_BITCLK_MULT_RATE(0);
		break;
	case 48:
		scr |= BF_SAIF_CTRL_BITCLK_MULT_RATE(3);
		break;
	case 96:
		scr |= BF_SAIF_CTRL_BITCLK_MULT_RATE(2);
		break;
	case 192:
		scr |= BF_SAIF_CTRL_BITCLK_MULT_RATE(1);
		break;
	case 384:
		scr |= BF_SAIF_CTRL_BITCLK_MULT_RATE(0);
		break;
	default:
		return -EINVAL;
	}

	__raw_writel(scr, master_saif->base + SAIF_CTRL);

	return 0;
}

/*
 * Put and disable MCLK.
 */
int mxs_saif_put_mclk(unsigned int saif_id)
{
	struct mxs_saif *saif = mxs_saif[saif_id];
	u32 stat;

	if (!saif)
		return -EINVAL;

	stat = __raw_readl(saif->base + SAIF_STAT);
	if (stat & BM_SAIF_STAT_BUSY) {
		dev_err(saif->dev, "error: busy\n");
		return -EBUSY;
	}

	clk_disable_unprepare(saif->clk);

	/* disable MCLK output */
	__raw_writel(BM_SAIF_CTRL_CLKGATE,
		saif->base + SAIF_CTRL + MXS_SET_ADDR);
	__raw_writel(BM_SAIF_CTRL_RUN,
		saif->base + SAIF_CTRL + MXS_CLR_ADDR);

	saif->mclk_in_use = 0;
	return 0;
}

/*
 * Get MCLK and set clock rate, then enable it
 *
 * This interface is used for codecs who are using MCLK provided
 * by saif.
 */
int mxs_saif_get_mclk(unsigned int saif_id, unsigned int mclk,
					unsigned int rate)
{
	struct mxs_saif *saif = mxs_saif[saif_id];
	u32 stat;
	int ret;
	struct mxs_saif *master_saif;

	if (!saif)
		return -EINVAL;

	/* Clear Reset */
	__raw_writel(BM_SAIF_CTRL_SFTRST,
		saif->base + SAIF_CTRL + MXS_CLR_ADDR);

	/* FIXME: need clear clk gate for register r/w */
	__raw_writel(BM_SAIF_CTRL_CLKGATE,
		saif->base + SAIF_CTRL + MXS_CLR_ADDR);

	master_saif = mxs_saif_get_master(saif);
	if (saif != master_saif) {
		dev_err(saif->dev, "can not get mclk from a non-master saif\n");
		return -EINVAL;
	}

	stat = __raw_readl(saif->base + SAIF_STAT);
	if (stat & BM_SAIF_STAT_BUSY) {
		dev_err(saif->dev, "error: busy\n");
		return -EBUSY;
	}

	saif->mclk_in_use = 1;
	ret = mxs_saif_set_clk(saif, mclk, rate);
	if (ret)
		return ret;

	ret = clk_prepare_enable(saif->clk);
	if (ret)
		return ret;

	/* enable MCLK output */
	__raw_writel(BM_SAIF_CTRL_RUN,
		saif->base + SAIF_CTRL + MXS_SET_ADDR);

	return 0;
}

/*
 * SAIF DAI format configuration.
 * Should only be called when port is inactive.
 */
static int mxs_saif_set_dai_fmt(struct snd_soc_dai *cpu_dai, unsigned int fmt)
{
	u32 scr, stat;
	u32 scr0;
	struct mxs_saif *saif = snd_soc_dai_get_drvdata(cpu_dai);

	stat = __raw_readl(saif->base + SAIF_STAT);
	if (stat & BM_SAIF_STAT_BUSY) {
		dev_err(cpu_dai->dev, "error: busy\n");
		return -EBUSY;
	}

	scr0 = __raw_readl(saif->base + SAIF_CTRL);
	scr0 = scr0 & ~BM_SAIF_CTRL_BITCLK_EDGE & ~BM_SAIF_CTRL_LRCLK_POLARITY \
		& ~BM_SAIF_CTRL_JUSTIFY & ~BM_SAIF_CTRL_DELAY;
	scr = 0;

	/* DAI mode */
	switch (fmt & SND_SOC_DAIFMT_FORMAT_MASK) {
	case SND_SOC_DAIFMT_I2S:
		/* data frame low 1clk before data */
		scr |= BM_SAIF_CTRL_DELAY;
		scr &= ~BM_SAIF_CTRL_LRCLK_POLARITY;
		break;
	case SND_SOC_DAIFMT_LEFT_J:
		/* data frame high with data */
		scr &= ~BM_SAIF_CTRL_DELAY;
		scr &= ~BM_SAIF_CTRL_LRCLK_POLARITY;
		scr &= ~BM_SAIF_CTRL_JUSTIFY;
		break;
	default:
		return -EINVAL;
	}

	/* DAI clock inversion */
	switch (fmt & SND_SOC_DAIFMT_INV_MASK) {
	case SND_SOC_DAIFMT_IB_IF:
		scr |= BM_SAIF_CTRL_BITCLK_EDGE;
		scr |= BM_SAIF_CTRL_LRCLK_POLARITY;
		break;
	case SND_SOC_DAIFMT_IB_NF:
		scr |= BM_SAIF_CTRL_BITCLK_EDGE;
		scr &= ~BM_SAIF_CTRL_LRCLK_POLARITY;
		break;
	case SND_SOC_DAIFMT_NB_IF:
		scr &= ~BM_SAIF_CTRL_BITCLK_EDGE;
		scr |= BM_SAIF_CTRL_LRCLK_POLARITY;
		break;
	case SND_SOC_DAIFMT_NB_NF:
		scr &= ~BM_SAIF_CTRL_BITCLK_EDGE;
		scr &= ~BM_SAIF_CTRL_LRCLK_POLARITY;
		break;
	}

	/*
	 * Note: We simply just support master mode since SAIF TX can only
	 * work as master.
	 * Here the master is relative to codec side.
	 * Saif internally could be slave when working on EXTMASTER mode.
	 * We just hide this to machine driver.
	 */
	switch (fmt & SND_SOC_DAIFMT_MASTER_MASK) {
	case SND_SOC_DAIFMT_CBS_CFS:
		if (saif->id == saif->master_id)
			scr &= ~BM_SAIF_CTRL_SLAVE_MODE;
		else
			scr |= BM_SAIF_CTRL_SLAVE_MODE;

		__raw_writel(scr | scr0, saif->base + SAIF_CTRL);
		break;
	default:
		return -EINVAL;
	}

	return 0;
}

static int mxs_saif_startup(struct snd_pcm_substream *substream,
			   struct snd_soc_dai *cpu_dai)
{
	struct mxs_saif *saif = snd_soc_dai_get_drvdata(cpu_dai);
	snd_soc_dai_set_dma_data(cpu_dai, substream, &saif->dma_param);

	/* clear error status to 0 for each re-open */
	saif->fifo_underrun = 0;
	saif->fifo_overrun = 0;

	/* Clear Reset for normal operations */
	__raw_writel(BM_SAIF_CTRL_SFTRST,
		saif->base + SAIF_CTRL + MXS_CLR_ADDR);

	/* clear clock gate */
	__raw_writel(BM_SAIF_CTRL_CLKGATE,
		saif->base + SAIF_CTRL + MXS_CLR_ADDR);

	return 0;
}

/*
 * Should only be called when port is inactive.
 * although can be called multiple times by upper layers.
 */
static int mxs_saif_hw_params(struct snd_pcm_substream *substream,
			     struct snd_pcm_hw_params *params,
			     struct snd_soc_dai *cpu_dai)
{
	struct mxs_saif *saif = snd_soc_dai_get_drvdata(cpu_dai);
	u32 scr, stat;
	int ret;

	/* mclk should already be set */
	if (!saif->mclk && saif->mclk_in_use) {
		dev_err(cpu_dai->dev, "set mclk first\n");
		return -EINVAL;
	}

	stat = __raw_readl(saif->base + SAIF_STAT);
	if (stat & BM_SAIF_STAT_BUSY) {
		dev_err(cpu_dai->dev, "error: busy\n");
		return -EBUSY;
	}

	/*
	 * Set saif clk based on sample rate.
	 * If mclk is used, we also set mclk, if not, saif->mclk is
	 * default 0, means not used.
	 */
	ret = mxs_saif_set_clk(saif, saif->mclk, params_rate(params));
	if (ret) {
		dev_err(cpu_dai->dev, "unable to get proper clk\n");
		return ret;
	}

	scr = __raw_readl(saif->base + SAIF_CTRL);

	scr &= ~BM_SAIF_CTRL_WORD_LENGTH;
	scr &= ~BM_SAIF_CTRL_BITCLK_48XFS_ENABLE;
	switch (params_format(params)) {
	case SNDRV_PCM_FORMAT_S16_LE:
		scr |= BF_SAIF_CTRL_WORD_LENGTH(0);
		break;
	case SNDRV_PCM_FORMAT_S20_3LE:
		scr |= BF_SAIF_CTRL_WORD_LENGTH(4);
		scr |= BM_SAIF_CTRL_BITCLK_48XFS_ENABLE;
		break;
	case SNDRV_PCM_FORMAT_S24_LE:
		scr |= BF_SAIF_CTRL_WORD_LENGTH(8);
		scr |= BM_SAIF_CTRL_BITCLK_48XFS_ENABLE;
		break;
	default:
		return -EINVAL;
	}

	/* Tx/Rx config */
	if (substream->stream == SNDRV_PCM_STREAM_PLAYBACK) {
		/* enable TX mode */
		scr &= ~BM_SAIF_CTRL_READ_MODE;
	} else {
		/* enable RX mode */
		scr |= BM_SAIF_CTRL_READ_MODE;
	}

	__raw_writel(scr, saif->base + SAIF_CTRL);
	return 0;
}

static int mxs_saif_prepare(struct snd_pcm_substream *substream,
			   struct snd_soc_dai *cpu_dai)
{
	struct mxs_saif *saif = snd_soc_dai_get_drvdata(cpu_dai);

	/* enable FIFO error irqs */
	__raw_writel(BM_SAIF_CTRL_FIFO_ERROR_IRQ_EN,
		saif->base + SAIF_CTRL + MXS_SET_ADDR);

	return 0;
}

static int mxs_saif_trigger(struct snd_pcm_substream *substream, int cmd,
				struct snd_soc_dai *cpu_dai)
{
	struct mxs_saif *saif = snd_soc_dai_get_drvdata(cpu_dai);
	struct mxs_saif *master_saif;
	u32 delay;

	master_saif = mxs_saif_get_master(saif);
	if (!master_saif)
		return -EINVAL;

	switch (cmd) {
	case SNDRV_PCM_TRIGGER_START:
	case SNDRV_PCM_TRIGGER_RESUME:
	case SNDRV_PCM_TRIGGER_PAUSE_RELEASE:
		dev_dbg(cpu_dai->dev, "start\n");

		clk_enable(master_saif->clk);
		if (!master_saif->mclk_in_use)
			__raw_writel(BM_SAIF_CTRL_RUN,
				master_saif->base + SAIF_CTRL + MXS_SET_ADDR);

		/*
		 * If the saif's master is not himself, we also need to enable
		 * itself clk for its internal basic logic to work.
		 */
		if (saif != master_saif) {
			clk_enable(saif->clk);
			__raw_writel(BM_SAIF_CTRL_RUN,
				saif->base + SAIF_CTRL + MXS_SET_ADDR);
		}

		if (substream->stream == SNDRV_PCM_STREAM_PLAYBACK) {
			/*
			 * write a data to saif data register to trigger
			 * the transfer
			 */
			__raw_writel(0, saif->base + SAIF_DATA);
		} else {
			/*
			 * read a data from saif data register to trigger
			 * the receive
			 */
			__raw_readl(saif->base + SAIF_DATA);
		}

		master_saif->ongoing = 1;

		dev_dbg(saif->dev, "CTRL 0x%x STAT 0x%x\n",
			__raw_readl(saif->base + SAIF_CTRL),
			__raw_readl(saif->base + SAIF_STAT));

		dev_dbg(master_saif->dev, "CTRL 0x%x STAT 0x%x\n",
			__raw_readl(master_saif->base + SAIF_CTRL),
			__raw_readl(master_saif->base + SAIF_STAT));
		break;
	case SNDRV_PCM_TRIGGER_SUSPEND:
	case SNDRV_PCM_TRIGGER_STOP:
	case SNDRV_PCM_TRIGGER_PAUSE_PUSH:
		dev_dbg(cpu_dai->dev, "stop\n");

		/* wait a while for the current sample to complete */
		delay = USEC_PER_SEC / master_saif->cur_rate;

		if (!master_saif->mclk_in_use) {
			__raw_writel(BM_SAIF_CTRL_RUN,
				master_saif->base + SAIF_CTRL + MXS_CLR_ADDR);
			udelay(delay);
		}
		clk_disable(master_saif->clk);

		if (saif != master_saif) {
			__raw_writel(BM_SAIF_CTRL_RUN,
				saif->base + SAIF_CTRL + MXS_CLR_ADDR);
			udelay(delay);
			clk_disable(saif->clk);
		}

		master_saif->ongoing = 0;

		break;
	default:
		return -EINVAL;
	}

	return 0;
}

#define MXS_SAIF_RATES		SNDRV_PCM_RATE_8000_192000
#define MXS_SAIF_FORMATS \
	(SNDRV_PCM_FMTBIT_S16_LE | SNDRV_PCM_FMTBIT_S20_3LE | \
	SNDRV_PCM_FMTBIT_S24_LE)

static const struct snd_soc_dai_ops mxs_saif_dai_ops = {
	.startup = mxs_saif_startup,
	.trigger = mxs_saif_trigger,
	.prepare = mxs_saif_prepare,
	.hw_params = mxs_saif_hw_params,
	.set_sysclk = mxs_saif_set_dai_sysclk,
	.set_fmt = mxs_saif_set_dai_fmt,
};

static int mxs_saif_dai_probe(struct snd_soc_dai *dai)
{
	struct mxs_saif *saif = dev_get_drvdata(dai->dev);

	snd_soc_dai_set_drvdata(dai, saif);

	return 0;
}

static struct snd_soc_dai_driver mxs_saif_dai = {
	.name = "mxs-saif",
	.probe = mxs_saif_dai_probe,
	.playback = {
		.channels_min = 2,
		.channels_max = 2,
		.rates = MXS_SAIF_RATES,
		.formats = MXS_SAIF_FORMATS,
	},
	.capture = {
		.channels_min = 2,
		.channels_max = 2,
		.rates = MXS_SAIF_RATES,
		.formats = MXS_SAIF_FORMATS,
	},
	.ops = &mxs_saif_dai_ops,
};

static irqreturn_t mxs_saif_irq(int irq, void *dev_id)
{
	struct mxs_saif *saif = dev_id;
	unsigned int stat;

	stat = __raw_readl(saif->base + SAIF_STAT);
	if (!(stat & (BM_SAIF_STAT_FIFO_UNDERFLOW_IRQ |
			BM_SAIF_STAT_FIFO_OVERFLOW_IRQ)))
		return IRQ_NONE;

	if (stat & BM_SAIF_STAT_FIFO_UNDERFLOW_IRQ) {
		dev_dbg(saif->dev, "underrun!!! %d\n", ++saif->fifo_underrun);
		__raw_writel(BM_SAIF_STAT_FIFO_UNDERFLOW_IRQ,
				saif->base + SAIF_STAT + MXS_CLR_ADDR);
	}

	if (stat & BM_SAIF_STAT_FIFO_OVERFLOW_IRQ) {
		dev_dbg(saif->dev, "overrun!!! %d\n", ++saif->fifo_overrun);
		__raw_writel(BM_SAIF_STAT_FIFO_OVERFLOW_IRQ,
				saif->base + SAIF_STAT + MXS_CLR_ADDR);
	}

	dev_dbg(saif->dev, "SAIF_CTRL %x SAIF_STAT %x\n",
	       __raw_readl(saif->base + SAIF_CTRL),
	       __raw_readl(saif->base + SAIF_STAT));

	return IRQ_HANDLED;
}

static int __devinit mxs_saif_probe(struct platform_device *pdev)
{
	struct device_node *np = pdev->dev.of_node;
	struct resource *iores, *dmares;
	struct mxs_saif *saif;
	struct mxs_saif_platform_data *pdata;
	struct pinctrl *pinctrl;
	int ret = 0;


	if (!np && pdev->id >= ARRAY_SIZE(mxs_saif))
		return -EINVAL;

	saif = devm_kzalloc(&pdev->dev, sizeof(*saif), GFP_KERNEL);
	if (!saif)
		return -ENOMEM;

	if (np) {
		struct device_node *master;
		saif->id = of_alias_get_id(np, "saif");
		if (saif->id < 0)
			return saif->id;
		/*
		 * If there is no "fsl,saif-master" phandle, it's a saif
		 * master.  Otherwise, it's a slave and its phandle points
		 * to the master.
		 */
		master = of_parse_phandle(np, "fsl,saif-master", 0);
		if (!master) {
			saif->master_id = saif->id;
		} else {
			saif->master_id = of_alias_get_id(master, "saif");
			if (saif->master_id < 0)
				return saif->master_id;
		}
	} else {
		saif->id = pdev->id;
		pdata = pdev->dev.platform_data;
		if (pdata && !pdata->master_mode)
			saif->master_id = pdata->master_id;
		else
			saif->master_id = saif->id;
	}

	if (saif->master_id < 0 || saif->master_id >= ARRAY_SIZE(mxs_saif)) {
		dev_err(&pdev->dev, "get wrong master id\n");
		return -EINVAL;
	}

<<<<<<< HEAD
	pinctrl = devm_pinctrl_get_select_default(&pdev->dev);
	if (IS_ERR(pinctrl)) {
		ret = PTR_ERR(pinctrl);
		return ret;
	}
=======
	mxs_saif[saif->id] = saif;
>>>>>>> 85e184e4

	saif->clk = clk_get(&pdev->dev, NULL);
	if (IS_ERR(saif->clk)) {
		ret = PTR_ERR(saif->clk);
		dev_err(&pdev->dev, "Cannot get the clock: %d\n",
			ret);
		return ret;
	}

	iores = platform_get_resource(pdev, IORESOURCE_MEM, 0);

	saif->base = devm_request_and_ioremap(&pdev->dev, iores);
	if (!saif->base) {
		dev_err(&pdev->dev, "ioremap failed\n");
		ret = -ENODEV;
		goto failed_get_resource;
	}

	dmares = platform_get_resource(pdev, IORESOURCE_DMA, 0);
	if (!dmares) {
		/*
		 * TODO: This is a temporary solution and should be changed
		 * to use generic DMA binding later when the helplers get in.
		 */
		ret = of_property_read_u32(np, "fsl,saif-dma-channel",
					   &saif->dma_param.chan_num);
		if (ret) {
			dev_err(&pdev->dev, "failed to get dma channel\n");
			goto failed_get_resource;
		}
	} else {
		saif->dma_param.chan_num = dmares->start;
	}

	saif->irq = platform_get_irq(pdev, 0);
	if (saif->irq < 0) {
		ret = saif->irq;
		dev_err(&pdev->dev, "failed to get irq resource: %d\n",
			ret);
		goto failed_get_resource;
	}

	saif->dev = &pdev->dev;
	ret = devm_request_irq(&pdev->dev, saif->irq, mxs_saif_irq, 0,
			       "mxs-saif", saif);
	if (ret) {
		dev_err(&pdev->dev, "failed to request irq\n");
		goto failed_get_resource;
	}

	saif->dma_param.chan_irq = platform_get_irq(pdev, 1);
	if (saif->dma_param.chan_irq < 0) {
		ret = saif->dma_param.chan_irq;
		dev_err(&pdev->dev, "failed to get dma irq resource: %d\n",
			ret);
		goto failed_get_resource;
	}

	platform_set_drvdata(pdev, saif);

	ret = snd_soc_register_dai(&pdev->dev, &mxs_saif_dai);
	if (ret) {
		dev_err(&pdev->dev, "register DAI failed\n");
		goto failed_get_resource;
	}

	ret = mxs_pcm_platform_register(&pdev->dev);
	if (ret) {
		dev_err(&pdev->dev, "register PCM failed: %d\n", ret);
		goto failed_pdev_alloc;
	}

	return 0;

failed_pdev_alloc:
	snd_soc_unregister_dai(&pdev->dev);
failed_get_resource:
	clk_put(saif->clk);

	return ret;
}

static int __devexit mxs_saif_remove(struct platform_device *pdev)
{
	struct mxs_saif *saif = platform_get_drvdata(pdev);

	mxs_pcm_platform_unregister(&pdev->dev);
	snd_soc_unregister_dai(&pdev->dev);
	clk_put(saif->clk);

	return 0;
}

static const struct of_device_id mxs_saif_dt_ids[] = {
	{ .compatible = "fsl,imx28-saif", },
	{ /* sentinel */ }
};
MODULE_DEVICE_TABLE(of, mxs_saif_dt_ids);

static struct platform_driver mxs_saif_driver = {
	.probe = mxs_saif_probe,
	.remove = __devexit_p(mxs_saif_remove),

	.driver = {
		.name = "mxs-saif",
		.owner = THIS_MODULE,
		.of_match_table = mxs_saif_dt_ids,
	},
};

module_platform_driver(mxs_saif_driver);

MODULE_AUTHOR("Freescale Semiconductor, Inc.");
MODULE_DESCRIPTION("MXS ASoC SAIF driver");
MODULE_LICENSE("GPL");<|MERGE_RESOLUTION|>--- conflicted
+++ resolved
@@ -672,15 +672,13 @@
 		return -EINVAL;
 	}
 
-<<<<<<< HEAD
+	mxs_saif[saif->id] = saif;
+
 	pinctrl = devm_pinctrl_get_select_default(&pdev->dev);
 	if (IS_ERR(pinctrl)) {
 		ret = PTR_ERR(pinctrl);
 		return ret;
 	}
-=======
-	mxs_saif[saif->id] = saif;
->>>>>>> 85e184e4
 
 	saif->clk = clk_get(&pdev->dev, NULL);
 	if (IS_ERR(saif->clk)) {
